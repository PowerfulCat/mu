--- conflicted
+++ resolved
@@ -106,16 +106,8 @@
     # Setup the window.
     editor_window.closeEvent = editor.quit
     editor_window.setup(editor.debug_toggle_breakpoint, editor.theme)
-<<<<<<< HEAD
-    # capture the filename passed by the os, if there was one
-    passed_filename = sys.argv[1] if len(sys.argv) > 1 else None
-    if passed_filename:
-        passed_filename = os.path.abspath(passed_filename)
-    editor.restore_session(passed_filename)
-=======
     # Restore the previous session along with files passed by the os
     editor.restore_session(sys.argv[1:])
->>>>>>> c93ef493
     # Connect the various UI elements in the window to the editor.
     editor_window.connect_tab_rename(editor.rename_tab, 'Ctrl+Shift+S')
     status_bar = editor_window.status_bar
